--- conflicted
+++ resolved
@@ -110,12 +110,6 @@
             return y
 
 if __name__ == "__main__":
-<<<<<<< HEAD
-    model = Model('checkpoint_1.ckpt')
-    o = model.autoencode('/Users/jeddo/Documents/CLAP attr_comp analysis/steps_spe_0.20_con_0.00_woo_0.00_gra_0.00.wav', 
-                         'output_bias_0.75.wav', bias = 0.75)
-=======
     model = Model('sfRAVE_v2-60k.ckpt')
     o = model.autoencode('ffxFootstepsGenData/steps_spe_0.20_con_1.00_woo_0.00_gra_0.00.wav', 
-                         'audio_tests/sf_rave_sg_v2_60k/output_bias_grass_2.0.wav', bias = 2.0)
->>>>>>> a93f908a
+                         'audio_tests/sf_rave_sg_v2_60k/output_bias_grass_2.0.wav', bias = 2.0)